<<<<<<< HEAD
## [0.11.0] - 2021
### Added

### Fixed

### Changed
=======
## [0.10.3] - 2021-03-23
### Fixed
- Replaced duplicate SAM file paths for unique ones when multiple fastqs are provided to `treesapp abundance`
- Prevent `treesapp abundance` from overwriting `treesapp assign` outputs when '--overwrite' is used
>>>>>>> 87cd14bc

## [0.10.2] - 2021-03-08
### Added
- New flag '--deduplicate' for `treesapp create` to remove redundant sequences within 99.9% similarity before querying Entrez.
- New option for `treesapp assign` called '--hmm_coverage' that allows users to control minimum percentage of a
  profile HMM that a query sequence's alignment must cover

### Fixed
- Mapping some EggNOG identifiers with seqs2lineage mapping process

### Changed
- Reference package training is now optional with `treesapp update`. A fasta file is no longer required.

## [0.10.1] - 2021-02-15
### Added
- Control of relative abundance metric for `treesapp abundance` to use with `treesapp assign`

### Fixed
- Using all predicted ORFs when calculating abundance values for proper TPM values
- Fixed TypeError when `treesapp abundance` is used with single-end or interleaved FASTQ files

### Changed
- Using miniconda for installing dependencies in GitHub Action 'tests'

## [0.10.0] - 2021-02-09
### Added
- (#33) Checkpointing to all major (i.e. time-consuming) subcommands: `abundance`, `assign`, `create`, `purity`, `train`
- Added `stages` argument to `treesapp abundance` to control checkpoint
- Able to control the maximum number of examples used and SVC kernel for training through `treesapp create`
- (#66) Documentation for `treesapp evaluate`
- A new _de novo_ clustering mode for `treesapp phylotu` will infer a new tree of just query sequences
- A new `treesapp phylotu` output mapping classified sequences to their cluster
- Able to append results from `treesapp abundance` to classification table for multiple read datasets

### Fixed
- (#71) Ability to rerun and append results from `treesapp evaluate` has been restored
- File paths with square brackets and parentheses no longer trip up HMMER or RAxML-NG in various modules.
  Some single-quotes were needed.
- Properly truncate sequences in `treesapp evaluate` with '--length' argument
- Can add bipartition support to JPlace trees for visualization. Bipartitions were not formatted properly.
- File paths of reference package trees with support values

### Changed
- `treesapp evaluate` uses a tqdm progress bar instead of printing updates to stdout when classifying
- Removed the prodigal header tags when ORFs are predicted by TreeSAPP. Could lead to significant RAM reduction.
- Flag to activate relative abundance calculation in `treesapp assign` changed from '--rpkm' to '--rel_abund'

## [0.9.8] - 2021-01-15
### Added
- More unit tests for file parsers and functions for `treesapp assign`
- More rigorous integrative test for `mcc_calculator.py` with higher coverage.

### Fixed
- A KeyError in `treesapp update` caused when ORFs on the same sequence classified to the same refpkg.
  Their dictionary keys were overwritten in simulate_entrez_records().
- Mapping sequence names to lineages provided in a seqs2lineage file.
  ORF names containing parentheses were not being escaped, messing up regular expression matching.
- (#64) Able to overwrite reference packages in the same directory
- `mcc_calculator.py` was not calculating TP, TN and FP correctly.

### Changed
- Only `max_lwr` mode in `treesapp assign` will use the linear model for taxonomic rank recommendation
- Warning in `treesapp update` if all query sequences are shorter than the minimum sequence length threshold
- Log files don't contain the sequence names removed from FASTA objects at various steps,
  potentially significantly reducing the size of these files.
- `mcc_calculator.py` summarizes the number of queries with missing taxonomic lineages in a single warning.
- Log writes to stderr while `treesapp package view` writes reference package data to sys.stdout.

## [0.9.7] - 2021-01-06
### Added
- New option in `treesapp package` called 'rename' to change the name of a reference package
- MMSeqs2 and MAFFT versions included in `treesapp info` output
- GitHub Actions for CI
- Unit tests

### Fixed
- (#63) An annoying warning that a fasta with classified nucleotide sequences couldn't be created for protein sequence input.
- (#62) Corrected FPKM values.
- (#58) List available reference packages (link to [RefPkgs](https://github.com/hallamlab/RefPkgs) in README).

### Changed
- Updated required version of `samsum` to 0.1.4

## [0.9.0] - 2020-09-15

This release is for version 0.9.0 and covers many new features. It is strongly recommended that everyone updates to this version.

There is __no__ backwards compatability of between this and older versions.
All reference packages built using older versions will need to be remade from scratch.

### Added
- Uses EPA-NG and RAxML-NG for phylogenetic placement and inference, respectively. Using EPA-NG drops the runtime drastically.
- (#48) Reference packages are stored as a single, pickled file.
- The subcommand treesapp package has been specifically designed to allow users to still interact with this binary file.
- (#49) Reduced RAM usage by not loading query FASTA, rather loading just headers and loading only the query sequences that matched a reference package's profile HMM.
- Using the RefPkgs repository for version control of all non-core reference packages. Available for everyone to contribute to!
- Profile HMMs are dereplicated at the genus rank for more sensitive profiles.
- Users are able to update reference packages with GTDB-tk lineages by using the --seqs2lineage argument.
- The subcommand treesapp train fully supports checkpointing. Checkpointing in other subcommands is still to come (but well on its way).
- We finally have some sort of a test suite.

### Fixed
- (#51) Error while parsing some alignments from hmmsearch

### Changed
- Format of the classification table (final_outputs/marker_contig_map.tsv) has been changed. Only a single column for the recommended taxonomy and the hmmsearch-derived E-value is reported.
- Reference trees are automatically rooted using ETE3's 'set_outgroup' function with the farthest node. Polytomies are also automatically resolved when the tree is built using FastTree.
- In treesapp create (and therefore treesapp update) reference sequence outlier detection and removal using OD-Seq has been made optional and can be requested using the '--outdet_align' flag.<|MERGE_RESOLUTION|>--- conflicted
+++ resolved
@@ -1,16 +1,14 @@
-<<<<<<< HEAD
 ## [0.11.0] - 2021
 ### Added
 
 ### Fixed
 
 ### Changed
-=======
+
 ## [0.10.3] - 2021-03-23
 ### Fixed
 - Replaced duplicate SAM file paths for unique ones when multiple fastqs are provided to `treesapp abundance`
 - Prevent `treesapp abundance` from overwriting `treesapp assign` outputs when '--overwrite' is used
->>>>>>> 87cd14bc
 
 ## [0.10.2] - 2021-03-08
 ### Added
