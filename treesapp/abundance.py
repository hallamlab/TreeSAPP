import os
import sys
import logging

from samsum import commands as samsum_cmd

from treesapp import classy
from treesapp import wrapper
from treesapp import treesapp_args
from treesapp import phylo_seq
from treesapp import file_parsers


def abundance(sys_args) -> dict:
    """
    TreeSAPP subcommand that is used to add read-inferred abundance information (e.g. FPKM, TPM) to classified sequences
    Command requires:

1. Path to TreeSAPP output directory that contains classified sequences (FASTA-format) in the final_outputs/
2. Path to read file(s) in FASTQ format
3. Parameters indicating whether a) the reads are paired-end or single-end and b) the FASTQ is interleaved

    With these arguments and the option `--report update` TreeSAPP would run BWA MEM and samsum to
    calculate the desired abundance values (FPKM by default) and update the classification table with the
    Sample (first column) of the classification table matching the prefix of the FASTQ.

    Optionally, `treesapp abundance` can be called with `--report nothing` and a dictionary containing the abundance
    values would be returned.

    :param sys_args: treesapp abundance arguments with the treesapp subcommand removed
    :return: A dictionary containing the abundance values indexed by the reference sequence (e.g. ORF, contig) names
    """
    parser = treesapp_args.TreeSAPPArgumentParser(description="Calculate classified sequence abundances from read coverage.")
    treesapp_args.add_abundance_arguments(parser)
    args = parser.parse_args(sys_args)

    ts_abund = classy.Abundance()
    ts_abund.furnish_with_arguments(args)

    log_file_name = args.output + os.sep + "TreeSAPP_abundance_log.txt"
    classy.prep_logging(log_file_name, args.verbose)
    logging.info("\n##\t\t\tCalculating abundance of classified sequences\t\t\t##\n")

    treesapp_args.check_parser_arguments(args, sys_args)
    ts_abund.check_arguments(args)
    ts_abund.decide_stage(args)

    abundance_dict = {}
    rev_reads = None

    while args.reads:
        fwd_reads = args.reads.pop(0)
        ts_abund.strip_file_to_sample_name(fwd_reads)
        ts_abund.aln_file = ts_abund.stage_lookup("align_map").dir_path + ts_abund.sample_prefix + ".sam"
        logging.info("Working on sample '{}'.\n".format(ts_abund.sample_prefix))
        if args.pairing == 'pe' and args.reverse:
            rev_reads = args.reverse.pop(0)

        if ts_abund.stage_status("align_map"):
            wrapper.align_reads_to_nucs(ts_abund.executables["bwa"], ts_abund.ref_nuc_seqs,
                                        ts_abund.stage_lookup("align_map").dir_path, fwd_reads, args.pairing,
                                        reverse=rev_reads, sam_file=ts_abund.aln_file, num_threads=args.num_threads)
            ts_abund.increment_stage_dir()

        if ts_abund.stage_status("sam_sum"):
            if os.path.isfile(ts_abund.aln_file):
                ref_seq_abunds = samsum_cmd.ref_sequence_abundances(aln_file=ts_abund.aln_file,
                                                                    seq_file=ts_abund.ref_nuc_seqs,
                                                                    min_aln=10, p_cov=50, map_qual=1, multireads=False)
                if args.metric == "fpkm":
                    abundance_dict[ts_abund.sample_prefix] = {ref_seq.name: ref_seq.fpkm for ref_seq
                                                              in ref_seq_abunds.values()}
                elif args.metric == "tpm":
                    abundance_dict[ts_abund.sample_prefix] = {ref_seq.name: ref_seq.tpm for ref_seq
                                                              in ref_seq_abunds.values()}
                else:
                    logging.error("Unrecognized normalization metric '{}'.\n".format(args.metric))
                    sys.exit(7)

                ref_seq_abunds.clear()
            else:
                logging.warning("SAM file '%s' was not generated.\n" % ts_abund.aln_file)
                return {}
            ts_abund.increment_stage_dir()
        else:
            abundance_dict = {}
            logging.warning("Skipping samsum normalized relative abundance calculation in treesapp abundance.\n")

    ts_abund.delete_intermediates(args.delete)

    if args.report != "nothing" and os.path.isfile(ts_abund.classifications):
<<<<<<< HEAD
        assigner_instance = classy.TreeSAPP("phylotu")
        pqueries = file_parsers.load_classified_sequences_from_assign_output(ts_abund.output_dir, assigner_instance)
=======
        refpkg_pqueries = file_parsers.load_classified_sequences_from_assign_output(ts_abund.output_dir)
>>>>>>> 3f9ce19e

        # Collect the names of all classified PQueries
        classified_seqs = set()
        for rp_pqs in refpkg_pqueries.values():
            classified_seqs.update({pq.seq_name for pq in rp_pqs})

        # Select a unique set of PQuery instances to use in the updated classification table
        for refpkg_name, pqueries in refpkg_pqueries.items():
            unique_pqueries = []
            seq_name_list = list({pq.place_name for pq in pqueries})
            for pquery in pqueries:
                i = 0
                while i < len(seq_name_list):
                    if pquery.place_name == seq_name_list[i]:
                        unique_pqueries.append(pquery)
                        seq_name_list.pop(i)
                        i = len(seq_name_list)
                    i += 1
            refpkg_pqueries[refpkg_name] = unique_pqueries

        # Fill PQuery.abundance attribute
        for sample_name, abundance_map in abundance_dict.items():
            # Filter the abundance_map dictionary to just the classified sequences
            absentee = set(abundance_map.keys()).difference(classified_seqs)
            while absentee:
                abundance_map.pop(absentee.pop())
            phylo_seq.abundify_tree_saps(refpkg_pqueries, abundance_map)
            file_parsers.write_classification_table(refpkg_pqueries, sample_name, ts_abund.classifications,
                                                    append=ts_abund.append_abundance)
            ts_abund.append_abundance = True

    return abundance_dict<|MERGE_RESOLUTION|>--- conflicted
+++ resolved
@@ -89,12 +89,8 @@
     ts_abund.delete_intermediates(args.delete)
 
     if args.report != "nothing" and os.path.isfile(ts_abund.classifications):
-<<<<<<< HEAD
         assigner_instance = classy.TreeSAPP("phylotu")
-        pqueries = file_parsers.load_classified_sequences_from_assign_output(ts_abund.output_dir, assigner_instance)
-=======
-        refpkg_pqueries = file_parsers.load_classified_sequences_from_assign_output(ts_abund.output_dir)
->>>>>>> 3f9ce19e
+        refpkg_pqueries = file_parsers.load_classified_sequences_from_assign_output(ts_abund.output_dir, assigner_instance)
 
         # Collect the names of all classified PQueries
         classified_seqs = set()
