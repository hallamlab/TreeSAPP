--- conflicted
+++ resolved
@@ -1440,157 +1440,6 @@
 
         if not os.path.isdir(self.var_output_dir):
             os.makedirs(self.var_output_dir)
-<<<<<<< HEAD
-        self.validate_refpkg_dir(args.refpkg_dir)
-
-        return
-
-
-class Assigner(TreeSAPP):
-    def __init__(self):
-        """
-
-        """
-        super(Assigner, self).__init__("assign")
-        self.reference_tree = None
-        self.svc_filter = False
-        self.aa_orfs_file = ""
-        self.nuc_orfs_file = ""
-        self.classified_aa_seqs = ""
-        self.classified_nuc_seqs = ""
-        self.composition = ""
-        self.target_refpkgs = list()
-
-        # Stage names only holds the required stages; auxiliary stages (e.g. RPKM, update) are added elsewhere
-        self.stages = {0: ModuleFunction("orf-call", 0, self.predict_orfs),
-                       1: ModuleFunction("clean", 1, self.clean),
-                       2: ModuleFunction("search", 2, self.search),
-                       3: ModuleFunction("align", 3, self.align),
-                       4: ModuleFunction("place", 4, self.place),
-                       5: ModuleFunction("classify", 5, self.classify)}
-
-    def decide_stage(self, args) -> None:
-        """
-        Bases the stage(s) to run on args.stage which is broadly set to either 'continue' or any other valid stage
-
-        This function ensures all the required inputs are present for beginning at the desired first stage,
-        otherwise, the pipeline begins at the first possible stage to continue and ends once the desired stage is done.
-
-        :return: None
-        """
-        if args.molecule == "dna":
-            if os.path.isfile(self.aa_orfs_file) and os.path.isfile(self.nuc_orfs_file):
-                self.change_stage_status("orf-call", False)
-                self.query_sequences = self.aa_orfs_file
-
-        if args.rpkm:
-            if not args.reads:
-                if args.reverse:
-                    logging.error("File containing reverse reads provided but forward mates file missing!\n")
-                    sys.exit(3)
-                else:
-                    logging.error("At least one FASTQ file must be provided if -rpkm flag is active!\n")
-                    sys.exit(3)
-            elif args.reads and not os.path.isfile(args.reads):
-                logging.error("Path to forward reads ('%s') doesn't exist.\n" % args.reads)
-                sys.exit(3)
-            elif args.reverse and not os.path.isfile(args.reverse):
-                logging.error("Path to reverse reads ('%s') doesn't exist.\n" % args.reverse)
-                sys.exit(3)
-            else:
-                self.stages[len(self.stages)] = ModuleFunction("rpkm", len(self.stages))
-
-        self.validate_continue(args)
-        return
-
-    def get_info(self):
-        info_string = "Assigner instance summary:\n"
-        info_string += super(Assigner, self).get_info() + "\n\t"
-        info_string += "\n\t".join(["ORF protein sequences = " + self.aa_orfs_file,
-                                    "Target reference packages = " + str(self.target_refpkgs),
-                                    "Composition of input = " + self.composition]) + "\n"
-
-        return info_string
-
-    def predict_orfs(self, composition: str, num_threads: int) -> None:
-        """
-        Predict ORFs from the input FASTA file using Prodigal
-
-        :param composition: Sample composition being either a single organism or a metagenome [single | meta]
-        :param num_threads: The number of CPU threads to use
-        :return: None
-        """
-
-        logging.info("Predicting open-reading frames using Prodigal... ")
-
-        start_time = time.time()
-
-        if num_threads > 1 and composition == "meta":
-            # Split the input FASTA into num_threads files to run Prodigal in parallel
-            split_files = fastx_split(self.input_sequences, self.output_dir, num_threads)
-        else:
-            split_files = [self.input_sequences]
-
-        task_list = list()
-        for fasta_chunk in split_files:
-            chunk_prefix = self.var_output_dir + '.'.join(os.path.basename(fasta_chunk).split('.')[:-1])
-            prodigal_command = [self.executables["prodigal"]]
-            prodigal_command += ["-i", fasta_chunk]
-            prodigal_command += ["-p", composition]
-            prodigal_command += ["-a", chunk_prefix + "_ORFs.faa"]
-            prodigal_command += ["-d", chunk_prefix + "_ORFs.fna"]
-            prodigal_command += ["1>/dev/null", "2>/dev/null"]
-            task_list.append(prodigal_command)
-
-        num_tasks = len(task_list)
-        if num_tasks > 0:
-            cl_farmer = CommandLineFarmer("Prodigal -p " + composition, num_threads)
-            cl_farmer.add_tasks_to_queue(task_list)
-
-            cl_farmer.task_queue.close()
-            cl_farmer.task_queue.join()
-
-        tmp_prodigal_aa_orfs = glob(self.var_output_dir + self.sample_prefix + "*_ORFs.faa")
-        tmp_prodigal_nuc_orfs = glob(self.var_output_dir + self.sample_prefix + "*_ORFs.fna")
-        if not tmp_prodigal_aa_orfs or not tmp_prodigal_nuc_orfs:
-            logging.error("Prodigal outputs were not generated:\n"
-                          "Amino acid ORFs: " + ", ".join(tmp_prodigal_aa_orfs) + "\n" +
-                          "Nucleotide ORFs: " + ", ".join(tmp_prodigal_nuc_orfs) + "\n")
-            sys.exit(5)
-
-        # Concatenate outputs
-        if not os.path.isfile(self.aa_orfs_file) and not os.path.isfile(self.nuc_orfs_file):
-            os.system("cat " + ' '.join(tmp_prodigal_aa_orfs) + " > " + self.aa_orfs_file)
-            os.system("cat " + ' '.join(tmp_prodigal_nuc_orfs) + " > " + self.nuc_orfs_file)
-            intermediate_files = list(tmp_prodigal_aa_orfs + tmp_prodigal_nuc_orfs + split_files)
-            for tmp_file in intermediate_files:
-                if tmp_file != self.input_sequences:
-                    os.remove(tmp_file)
-
-        logging.info("done.\n")
-
-        end_time = time.time()
-        hours, remainder = divmod(end_time - start_time, 3600)
-        minutes, seconds = divmod(remainder, 60)
-        logging.debug("\tProdigal time required: " +
-                      ':'.join([str(hours), str(minutes), str(round(seconds, 2))]) + "\n")
-
-        self.query_sequences = self.aa_orfs_file
-        return
-
-    def clean(self):
-        return
-
-    def search(self):
-        return
-
-    def align(self):
-        return
-
-    def place(self):
-        return
-=======
->>>>>>> c860a5db
 
         return
 
