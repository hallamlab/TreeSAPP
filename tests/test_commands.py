import unittest
import pytest
import os
from shutil import rmtree, copyfile


class TreesappTester(unittest.TestCase):
    def setUp(self) -> None:
        from .testing_utils import get_test_data
        self.num_procs = 4
        # FASTA files
        self.aa_test_fa = get_test_data("marker_test_suite.faa")
        self.nt_test_fa = get_test_data("marker_test_suite.fna")

        # Reference package pickles
        self.refpkg_dir = get_test_data(os.path.join("refpkgs"))
        self.mcra_pkl = get_test_data(os.path.join("refpkgs", "McrA_build.pkl"))
        self.mcrb_pkl = get_test_data(os.path.join("refpkgs", "McrB_build.pkl"))
        self.puha_pkl = get_test_data(os.path.join("refpkgs", "PuhA_build.pkl"))

        # Output examples
        self.ts_assign_output = get_test_data("test_output_TarA/")

        return

    def tearDown(self) -> None:
        # Clean up output directories
        output_prefix = os.path.join(os.path.abspath("./"), "TreeSAPP_")
        for test_name in ["assign", "train", "update", "evaluate", "create", "package", "purity", "MCC", "colour"]:
            output_dir = output_prefix + test_name
            if os.path.isdir(output_dir):
                rmtree(output_dir)
        return

    def test_abundance(self):
        from treesapp.commands import abundance
        from treesapp.file_parsers import read_classification_table
        from .testing_utils import get_test_data
        classification_table = os.path.join(self.ts_assign_output, "final_outputs", "marker_contig_map.tsv")
        # Copy the classification table to replace after overwrite
        copyfile(classification_table, os.path.join(self.ts_assign_output, "tmp.tsv"))
        pre_lines = read_classification_table(get_test_data(classification_table))
        abundance_command_list = ["--treesapp_output", self.ts_assign_output,
                                  "--reads", get_test_data("test_TarA.1.fq"),
                                  "--reverse", get_test_data("test_TarA.2.fq"),
                                  "--pairing", "pe",
                                  "--num_procs", str(self.num_procs),
                                  "--delete"]
        abund_dict = abundance(abundance_command_list)
        post_lines = read_classification_table(get_test_data(classification_table))
        # Ensure no lines were removed
        self.assertEqual(len(pre_lines), len(post_lines))
        # Ensure the name of the sample is substituted for the sample ID
        self.assertEqual({"test_TarA.1"}, set([line[0] for line in post_lines]))
        self.assertEqual(1773, round(sum(abund_dict.values())))
        # Replace the classification table
        copyfile(os.path.join(self.ts_assign_output, "tmp.tsv"), classification_table)
        os.remove(os.path.join(self.ts_assign_output, "tmp.tsv"))
        return

    def test_assign_prot(self):
        ref_pkgs = ["McrA", "M0702", "S0001"]
        from treesapp.commands import assign
        from treesapp.file_parsers import read_classification_table
        assign_commands_list = ["--fastx_input", self.aa_test_fa,
                                "--targets", ','.join(ref_pkgs),
                                "--refpkg_dir", self.refpkg_dir,
                                "--num_procs", str(self.num_procs),
                                "-m", "prot",
                                "--output", "./TreeSAPP_assign/",
                                "--stringency", "relaxed",
                                "--placement_summary", "max_lwr",
                                "--trim_align", "--overwrite", "--delete", "--svm"]
        assign(assign_commands_list)
        lines = read_classification_table("./TreeSAPP_assign/final_outputs/marker_contig_map.tsv")
        self.assertEqual(15, len(lines))
        self.assertTrue(os.path.isfile("./TreeSAPP_assign/final_outputs/marker_test_suite_classified.faa"))
        return

    def test_assign_dna(self):
        ref_pkgs = ["M0701", "M0702"]
        from treesapp.commands import assign
        from treesapp.file_parsers import read_classification_table
        assign_commands_list = ["--fastx_input", self.nt_test_fa,
                                "--targets", ','.join(ref_pkgs),
                                "--num_procs", str(self.num_procs),
                                "-m", "dna",
                                "--output", "./TreeSAPP_assign/",
                                "--stringency", "strict",
                                "--trim_align", "--overwrite", "--delete"]
        assign(assign_commands_list)
        lines = read_classification_table("./TreeSAPP_assign/final_outputs/marker_contig_map.tsv")
        self.assertEqual(6, len(lines))
        classified_seqs = [line[1] for line in lines]
        self.assertTrue("LYOS01000003.1:168824-170509_1 # 1 # 1686 # 1 # ID=3_1;partial=10;start_type=Edge;rbs_motif=None;rbs_spacer=None;gc_cont=0.493" in classified_seqs)
        self.assertTrue(os.path.isfile("./TreeSAPP_assign/final_outputs/marker_test_suite_classified.fna"))
        return

    def test_colour(self):
        from treesapp.commands import colour
        colour_commands = ["-r", self.mcra_pkl, self.mcrb_pkl,
                           "-l", "family",
                           "-o", "./TreeSAPP_colour",
                           "--filter", "Methanococcales",
                           "--min_proportion", str(0.01),
                           "--no_polyphyletic"]
        colour(colour_commands)
        self.assertEqual(True, True)

    def test_colour_phenotypes(self):
        from treesapp.commands import colour
        from .testing_utils import get_test_data
        colour_commands = ["-r", self.mcra_pkl,
                           "-o", "./TreeSAPP_colour",
                           "--palette", "viridis",
                           "--taxa_map", get_test_data("Mcr_taxonomy-phenotype_map.tsv")]
        colour(colour_commands)
        self.assertTrue(True)

    def test_create(self):
        from treesapp.commands import create
        from treesapp.refpkg import ReferencePackage
        from .testing_utils import get_test_data
        create_commands_list = ["--fastx_input", get_test_data("create_test.faa"),
                                "--accession2taxid", get_test_data("create_test.accession2taxid"),
                                "--seqs2lineage", get_test_data("create_test_accession2lin.tsv"),
                                "--refpkg_name", "Crt",
                                "--similarity", "0.95",
                                "--bootstraps", str(0),
                                "--molecule", "prot",
                                "--screen", "Bacteria", "--filter", "Archaea",
                                "--min_taxonomic_rank", 'p',
                                "--output", "./TreeSAPP_create",
                                "--num_procs", str(self.num_procs),
                                "--trim_align", "--cluster", "--fast", "--headless", "--overwrite", "--delete"]
        create(create_commands_list)
        test_refpkg = ReferencePackage()
        test_refpkg.f__json = "./TreeSAPP_create/final_outputs/Crt_build.pkl"
        test_refpkg.slurp()
        self.assertTrue(test_refpkg.validate())
        self.assertEqual(69, test_refpkg.num_seqs)
        self.assertEqual(2, len(test_refpkg.pfit))
        self.assertTrue(test_refpkg.pfit[0] < 0)
        return

    def test_create_eggnog(self):
        from treesapp.commands import create
        from treesapp.refpkg import ReferencePackage
        from .testing_utils import get_test_data
        create_commands_list = ["--fastx_input", get_test_data("ENOG4111FIN.txt"),
                                "--output", "./TreeSAPP_create",
                                "--refpkg_name", "PuhA",
                                "--similarity", "0.90",
                                "--profile", get_test_data("PuhA_search.hmm"),
                                "--molecule", "prot",
                                "--screen", "Bacteria,Archaea",
                                "--num_procs", str(self.num_procs),
                                "--raxml_model", "LG+F+R4",
                                "--min_taxonomic_rank", 'p',
                                "--stage", "support",
                                "--trim_align", "--outdet_align", "--cluster", "--headless",
                                "--overwrite", "--delete"]
        create(create_commands_list)
        test_refpkg = ReferencePackage()
        test_refpkg.f__json = "./TreeSAPP_create/final_outputs/PuhA_build.pkl"
        test_refpkg.slurp()
        self.assertTrue(test_refpkg.validate())
        self.assertEqual(39, test_refpkg.num_seqs)
        self.assertEqual("LG+F+R4", test_refpkg.sub_model)
        return

    def test_create_accession2lin(self):
        from treesapp.commands import create
        from treesapp.refpkg import ReferencePackage
        from .testing_utils import get_test_data
        cmd_list = ["--fastx_input", get_test_data("PF01280_test.fasta"),
                    "--accession2lin", get_test_data("PF01280_test.tsv"),
                    "--output", "./TreeSAPP_create",
                    "--refpkg_name", "PF01280",
                    "--similarity", "0.95",
                    "--bootstraps", str(0),
                    "--molecule", "prot",
                    "--screen", "Archaea", "--filter", "Bacteria,Eukaryota",
                    "--min_taxonomic_rank", 'g',
                    "--num_procs", str(self.num_procs),
                    "--stage", "evaluate",
                    "--trim_align", "--cluster", "--fast", "--headless", "--overwrite", "--delete"]
        create(cmd_list)
        test_refpkg = ReferencePackage()
        test_refpkg.f__json = "./TreeSAPP_create/final_outputs/PF01280_build.pkl"
        test_refpkg.slurp()
        self.assertTrue(test_refpkg.validate())
        self.assertEqual(51, test_refpkg.num_seqs)
        return

    def test_evaluate(self):
        from treesapp.commands import evaluate
        from .testing_utils import get_test_data
        evaluate_command_list = ["--fastx_input", get_test_data("McrA_eval.faa"),
                                 "--refpkg_path", self.mcra_pkl,
                                 "--accession2lin", get_test_data("McrA_eval_accession_id_lineage_map.tsv"),
                                 "-o", "./TreeSAPP_evaluate",
                                 "-m", "prot",
                                 "--taxonomic_ranks", "class", "order",
                                 "-n", str(self.num_procs),
                                 "--trim_align", "--overwrite", "--delete"]
        evaluate(evaluate_command_list)
        self.assertEqual(True, True)
        return

    def test_info(self):
        from treesapp.commands import info
        with pytest.raises(SystemExit):
            info(["--verbose", "--refpkg_dir", "./"])
<<<<<<< HEAD
        info([])
=======
        info(["--verbose"])
>>>>>>> c860a5db
        self.assertTrue(True)
        return

    def test_layer(self):
        from treesapp.commands import layer
        from .testing_utils import get_test_data
        from treesapp.file_parsers import read_classification_table
        # Layering annotations from multiple reference packages
        original_table = os.path.join(self.ts_assign_output, "final_outputs", "marker_contig_map.tsv")
        layered_table = os.path.join(self.ts_assign_output, "final_outputs",
                                     "extra_annotated_marker_contig_map.tsv")
        pre_lines = read_classification_table(get_test_data(original_table))
        layer_command_list = ["--treesapp_output", self.ts_assign_output]
        layer_command_list += ["--refpkg_dir", self.refpkg_dir]
        layer(layer_command_list)
        post_lines = read_classification_table(get_test_data(layered_table))
        self.assertEqual(len(pre_lines), len(post_lines))

        # With a different reference package, XmoA, just to be sure
        classification_table = os.path.join(get_test_data("p_amoA_FunGene9.5_isolates_assign/"),
                                            "final_outputs", "marker_contig_map.tsv")
        pre_lines = read_classification_table(get_test_data(classification_table))
        layer_command_list = ["--colours_style", get_test_data("XmoA_Function.txt"),
                              "--treesapp_output", get_test_data("p_amoA_FunGene9.5_isolates_assign/"),
                              "--refpkg_dir", self.refpkg_dir]
        layer(layer_command_list)
        post_lines = read_classification_table(get_test_data(classification_table))
        self.assertEqual(len(pre_lines), len(post_lines))
        return

    def test_purity(self):
        from treesapp.commands import purity
        from .testing_utils import get_treesapp_file
        purity_command_list = ["--fastx_input", get_treesapp_file("dev_utils/TIGRFAM_seed_named.faa"),
                               "--extra_info", get_treesapp_file("dev_utils/TIGRFAM_info.tsv"),
                               "--output", "./TreeSAPP_purity",
                               "--refpkg_path", self.mcra_pkl,
                               "--num_procs", str(self.num_procs),
                               "--trim_align", "--molecule", "prot"]
        purity(purity_command_list)
        self.assertEqual(True, True)
        return

    def test_package(self):
        from treesapp.commands import package
        from treesapp.refpkg import ReferencePackage
        view_command_list = ["view", "lineage_ids",
                             "--refpkg_path", self.mcra_pkl,
                             "--output", "./TreeSAPP_package"]
        package(view_command_list)
        edit_command_list = ["edit",
                             "f__msa", self.aa_test_fa,
                             "--refpkg_path", self.mcra_pkl,
                             "--output", "./TreeSAPP_package"]
        package(edit_command_list)
        test_refpkg = ReferencePackage()
        test_refpkg.f__json = "./TreeSAPP_package/McrA_build.pkl"
        test_refpkg.slurp()
        self.assertFalse(test_refpkg.validate())
        return

    def test_mcc_calculator(self):
        from treesapp import mcc_calculator
        from .testing_utils import get_test_data
        cmd = ["--fastx_input", get_test_data("EggNOG_McrA.faa"),
               "--annot_map", get_test_data("EggNOG_McrA_annot_map.tsv"),
               "--output", "./TreeSAPP_MCC",
               "--refpkg_dir", self.refpkg_dir,
               "--targets", "McrA",
               "--molecule", "prot",
               "--tool", "treesapp",
               "--num_procs", str(self.num_procs),
               "--delete", "--svm", "--overwrite"]
        mcc_calculator.mcc_calculator(cmd)
        self.assertEqual(True, True)
        return

    def test_train(self):
        import csv
        from treesapp.commands import train
        from .testing_utils import get_test_data
        output_dir_path = "./TreeSAPP_train"
        max_ex = 50
        train_command_list = ["--fastx_input", get_test_data("ENOG4111FIN.txt"),
                              "--annot_map", get_test_data("ENOG4111FIN_annot_map.tsv"),
                              "--output", output_dir_path,
                              "--refpkg_path", self.puha_pkl,
                              "--accession2lin", get_test_data("ENOG4111FIN_accession_id_lineage_map.tsv"),
                              "--profile",
                              "--max_examples", str(max_ex),
                              "--num_proc", str(self.num_procs),
                              "--molecule", "prot",
                              "--svm_kernel", "rbf",
                              "--classifier", "bin",
                              "--trim_align", "--delete", "--overwrite"]
        train(train_command_list)
        rank_list = []
        with open(os.path.join(output_dir_path, "final_outputs", "placement_info.tsv")) as placement_tbl:
            csv_handler = csv.reader(placement_tbl, delimiter="\t")
            next(csv_handler)
            for fields in csv_handler:
                rank_list.append(fields[1])

        self.assertEqual(0, len({"class", "order", "family", "genus", "species"}.difference(set(rank_list))))
        self.assertEqual(max_ex, len(rank_list))
        return

    def test_update_resolve(self):
        from treesapp.commands import update
        from treesapp.refpkg import ReferencePackage
        from .testing_utils import get_test_data
        update_command_list = ["--fastx_input", get_test_data("Photosynthesis/PuhA/ENOG4111FIN_PF03967_seed.faa"),
                               "--refpkg_path", self.puha_pkl,
                               "--treesapp_output", get_test_data("assign_SwissProt_PuhA/"),
                               "--output", "./TreeSAPP_update",
                               "--num_proc", str(self.num_procs),
                               "--molecule", "prot",
                               "--trim_align", "--cluster", "--fast", "--headless",
                               "--overwrite", "--delete", "--skip_assign", "--resolve"]
        update(update_command_list)
        test_refpkg = ReferencePackage()
        test_refpkg.f__json = "./TreeSAPP_update/final_outputs/PuhA_build.pkl"
        test_refpkg.slurp()
        self.assertTrue(test_refpkg.validate())
        self.assertEqual(49, test_refpkg.num_seqs)
        return

    def test_update_seqs2lineage(self):
        from treesapp.commands import update
        from treesapp.refpkg import ReferencePackage
        from .testing_utils import get_test_data
        update_command_list = ["--fastx_input", get_test_data("Photosynthesis/PuhA/ENOG4111FIN_PF03967_seed.faa"),
                               "--refpkg_path", self.puha_pkl,
                               "--treesapp_output", get_test_data("assign_SwissProt_PuhA/"),
                               "--seqs2lineage", get_test_data("SwissProt_PuhA_seqs2lineage.txt"),
                               "--output", "./TreeSAPP_update",
                               "--num_procs", str(self.num_procs),
                               "--molecule", "prot",
                               "-b", str(0),
                               "--trim_align", "--cluster", "--fast", "--headless",
                               "--overwrite", "--delete", "--skip_assign"]
        update(update_command_list)
        test_refpkg = ReferencePackage()
        test_refpkg.f__json = "./TreeSAPP_update/final_outputs/PuhA_build.pkl"
        test_refpkg.slurp()
        self.assertTrue(test_refpkg.validate())
        self.assertEqual(49, test_refpkg.num_seqs)
        return

    # def test_tmp(self):
    #     from treesapp.commands import create
    #     base_dir = "/home/connor/Bioinformatics/Hallam_projects/RefPkgs/"
    #     cmd = "".format(base_dir)
    #     create(cmd.split())
    #     return


if __name__ == '__main__':
    unittest.main()<|MERGE_RESOLUTION|>--- conflicted
+++ resolved
@@ -212,11 +212,7 @@
         from treesapp.commands import info
         with pytest.raises(SystemExit):
             info(["--verbose", "--refpkg_dir", "./"])
-<<<<<<< HEAD
-        info([])
-=======
         info(["--verbose"])
->>>>>>> c860a5db
         self.assertTrue(True)
         return
 
